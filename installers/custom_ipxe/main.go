--- conflicted
+++ resolved
@@ -12,16 +12,11 @@
 
 type Installer struct{}
 
-func (i Installer) BootScript() func(j job.Job, s ipxe.Script) ipxe.Script {
-	return func(j job.Job, s ipxe.Script) ipxe.Script {
+func (i Installer) BootScript() job.BootScript {
+	return func(ctx context.Context, j job.Job, s ipxe.Script) ipxe.Script {
 		logger := j.Logger.With("installer", "custom_ipxe")
 
-<<<<<<< HEAD
-func ipxeScript(ctx context.Context, j job.Job, s *ipxe.Script) {
-	logger := j.Logger.With("installer", "custom_ipxe")
-=======
 		var cfg *packet.InstallerData
->>>>>>> 7932742c
 
 		if j.OperatingSystem().Installer == "custom_ipxe" {
 			cfg = j.OperatingSystem().InstallerData
