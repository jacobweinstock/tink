--- conflicted
+++ resolved
@@ -18,20 +18,13 @@
 // http://storage.googleapis.com/alpha.release.core-os.net/amd64-usr/current
 // http://storage.googleapis.com/users.developer.core-os.net/mischief/boards/amd64-usr/962.0.0+2016-02-23-2254
 
-<<<<<<< HEAD
-func bootScript(ctx context.Context, j job.Job, s *ipxe.Script) {
-	s.PhoneHome("provisioning.104.01")
-	s.Set("base-url", conf.MirrorURL)
-	s.Kernel("${base-url}/" + kernelPath(j))
-=======
 type Installer struct{}
 
-func (i Installer) BootScript() func(j job.Job, s ipxe.Script) ipxe.Script {
-	return func(j job.Job, s ipxe.Script) ipxe.Script {
+func (i Installer) BootScript() job.BootScript {
+	return func(ctx context.Context, j job.Job, s ipxe.Script) ipxe.Script {
 		s.PhoneHome("provisioning.104.01")
 		s.Set("base-url", conf.MirrorURL)
 		s.Kernel("${base-url}/" + kernelPath(j))
->>>>>>> 7932742c
 
 		ks := kernelParams(j, s)
 
